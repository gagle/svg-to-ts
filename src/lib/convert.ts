--- conflicted
+++ resolved
@@ -30,11 +30,8 @@
   let types = getTypeDefinition(convertionOptions.typeName);
 
   try {
-<<<<<<< HEAD
-    const files = await readdir(directoryPath, { withFileTypes: true });
+    const srcDirectories = convertionOptions.srcDirectories;
     const typesDelimitor = ' | ';
-=======
-    const srcDirectories = convertionOptions.srcDirectories;
     let files: Dirent[] = [];
     let filesDirectoryPath = {};
     for (let i = 0; i < srcDirectories.length; i++) {
@@ -47,7 +44,6 @@
       });
     }
 
->>>>>>> 77180132
     for (let i = 0; i < files.length; i++) {
       if (files[i].isFile()) {
         const fileNameWithEnding = files[i].name;
